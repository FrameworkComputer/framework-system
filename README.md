# Framework System

Rust libraries and tools to interact with the system.

The tool works on Linux, Windows and the UEFI shell.
Download it from the latest [GH Actions](https://github.com/FrameworkComputer/framework-system/actions?query=branch%3Amain) run on the main branch.
Most features are supported on every "OS". See below for details.

## Features

To check which features are supported on which OS and platform,
see the [Support Matrices](support-matrices.md).

###### Operating System Support

- [x] OS Tool (`framework_tool`)
  - [x] Tested on Linux
  - [x] Tested on Windows
  - [x] Tested on FreeBSD
- [x] UEFI Shell tool (`framework_uefi`)

###### Firmware Information

  - [x] Show system information
    - [x] ESRT table (UEFI, Linux, FreeBSD only) (`--esrt`)
    - [x] SMBIOS
  - [x] Get firmware version from binary file
    - [x] EC (Legacy and Zephyr based) (`--ec-bin`)
    - [x] CCG5 PD (11th Gen TigerLake) (`--pd-bin`)
    - [x] CCG6 PD (Intel systems, Framework Desktop) (`--pd-bin`)
    - [x] CCG8 PD (AMD Laptops) (`--pd-bin`)
    - [x] H2O BIOS Capsule (`--h2o-capsule`)
      - [x] BIOS Version
      - [x] EC Version
      - [x] CCG5/CCG6/CCG8 PD Version
    - [x] UEFI Capsule (`--capsule`)
  - [x] Parse metadata from capsule binary
    - [x] Determine type (GUID) of capsule binary
    - [x] Extract bitmap image from winux capsule to file
  - [x] Get firmware version from system (`--versions`)
    - [x] BIOS
    - [x] EC
    - [x] PD Controller
    - [x] ME (Only on Linux)
    - [x] Retimer
    - [x] Touchpad (Linux, Windows, FreeBSD, not UEFI)
    - [x] Touchscreen (Linux, Windows, FreeBSD, not UEFI)
  - [x] Get Expansion Card Firmware (Not on UEFI so far)
    - [x] HDMI Expansion Card (`--dp-hdmi-info`)
    - [x] DisplayPort Expansion Card (`--dp-hdmi-info`)
    - [x] Audio Expansion Card (`--audio-card-info`)
  - [x] Update Expansion Card Firmware (Not on UEFI so far)
    - [x] HDMI Expansion Card (`--dp-hdmi-update`)
    - [x] DisplayPort Expansion Card (`--dp-hdmi-update`)
    - [ ] Audio Expansion Card

###### System Status

All of these need EC communication support in order to work.

- [x] Get information about battery/AC (`--power`)
- [x] Get information about USB-C PD ports (`--pdorts`)
- [x] Get information about CCGX PD Controllers (`--pd-info`)
- [x] Show status of intrusion switches (`--intrusion`)
- [x] Show status of privacy switches (`--privacy`)
- [x] Check recent EC console output (`--console recent`)

###### Changing settings

- [x] Get and set keyboard brightness (`--kblight`)
- [x] Get and set battery charge limit (`--charge-limit`)
- [x] Get and set fingerprint LED brightness (`--fp-brightness`, `--fp-led-level`)
- [x] Override tablet mode, instead of follow G-Sensor and hall sensor (`--tablet-mode`)
- [x] Disable/Enable touchscreen (`--touchscreen-enable`)

###### Communication with Embedded Controller

- [x] Framework Laptop 12 (Intel 13th Gen)
- [x] Framework Laptop 13 (Intel 11-13th Gen)
- [x] Framework Laptop 13 (AMD Ryzen 7080)
- [x] Framework Laptop 13 (AMD Ryzen AI 300)
- [x] Framework Laptop 16 (AMD Ryzen 7080)
- [x] Framework Desktop (AMD Ryzen AI Max 300)
- [x] Port I/O communication on Linux
- [x] Port I/O communication in UEFI
- [x] Port I/O communication on FreeBSD
- [x] Using `cros_ec` driver in Linux kernel
- [x] Using [Framework EC Windows driver](https://github.com/FrameworkComputer/crosecbus) based on [coolstar's](https://github.com/coolstar/crosecbus)
- [x] Using [DHowett's Windows CrosEC driver](https://github.com/DHowett/FrameworkWindowsUtils)

## Prerequisites

Only [Rustup](https://rustup.rs/) is needed. Based on `rust-toolchain.toml` it
will install the right toolchain and version for this project.

## Building

MSRV (Minimum Supported Rust Version):

- 1.74 for Linux/Windows
- 1.74 for UEFI

```sh
# Running linter
cargo clippy

# Running autoformatter as a check
cargo fmt --check

# Fixing format issues
cargo fmt

# Building the library and tool
cargo build

# Building only the library
cargo build -p framework_lib

# Building only the tool
cargo build -p framework_tool
ls -l target/debug/framework_tool

# Build the UEFI application
# Needs mtools installed via your OS package manager
# See in FreeBSD section for building on FreeBSD
# Can't be built with cargo! That's why we need to exclude it in the other commands.
make -C framework_uefi
ls -l framework_uefi/build/x86_64-unknown-uefi/boot.efi
```

Building on Windows or in general with fewer features:

```ps1
# Build the library and tool
cargo build

# Running the tool
cargo run
```

## Running

Run without any arguments to see the help:

```
> cargo run
Swiss army knife for Framework laptops

Usage: framework_tool [OPTIONS]

Options:
  -v, --verbose...                  More output per occurrence
  -q, --quiet...                    Less output per occurrence
      --versions                    List current firmware versions version
      --esrt                        Display the UEFI ESRT table
      --power                       Show current power status (battery and AC)
      --pdports                     Show information about USB-C PD ports
      --info                        Show info from SMBIOS (Only on UEFI)
      --pd-info                     Show details about the PD controllers
      --dp-hdmi-info                Show details about connected DP or HDMI Expansion Cards
      --dp-hdmi-update <UPDATE_BIN> Update the DisplayPort or HDMI Expansion Card
      --audio-card-info             Show details about connected Audio Expansion Cards (Needs root privileges)
      --privacy                     Show privacy switch statuses (camera and microphone)
      --pd-bin <PD_BIN>             Parse versions from PD firmware binary file
      --ec-bin <EC_BIN>             Parse versions from EC firmware binary file
      --capsule <CAPSULE>           Parse UEFI Capsule information from binary file
      --dump <DUMP>                 Dump extracted UX capsule bitmap image to a file
      --h2o-capsule <H2O_CAPSULE>   Parse UEFI Capsule information from binary file
      --intrusion                   Show status of intrusion switch
      --inputdeck                   Show status of the input deck
      --input-deck-mode <INPUT_DECK_MODE>
          Set input deck power mode [possible values: auto, off, on] (Framework 16 only) [possible values: auto, off, on]
      --expansion-bay               Show status of the expansion bay (Framework 16 only)
      --charge-limit [<CHARGE_LIMIT>]
          Get or set max charge limit
      --get-gpio <GET_GPIO>
          Get GPIO value by name
      --fp-led-level [<FP_LED_LEVEL>]
          Get or set fingerprint LED brightness level [possible values: high, medium, low, ultra-low, auto]
      --fp-brightness [<FP_BRIGHTNESS>]
          Get or set fingerprint LED brightness percentage
      --kblight [<KBLIGHT>]         Set keyboard backlight percentage or get, if no value provided
      --tablet-mode <TABLET_MODE>   Set tablet mode override [possible values: auto, tablet, laptop]
      --touchscreen-enable <TOUCHSCREEN_ENABLE>
          Enable/disable touchscreen [possible values: true, false]
      --console <CONSOLE>           Get EC console, choose whether recent or to follow the output [possible values: recent, follow]
      --reboot-ec <REBOOT_EC>       Control EC RO/RW jump [possible values: reboot, jump-ro, jump-rw, cancel-jump, disable-jump]
      --hash <HASH>                 Hash a file of arbitrary data
      --driver <DRIVER>             Select which driver is used. By default portio is used [possible values: portio, cros-ec, windows]
      --pd-addrs <PD_ADDRS> <PD_ADDRS>
          Specify I2C addresses of the PD chips (Advanced)
      --pd-ports <PD_PORTS> <PD_PORTS>
          Specify I2C ports of the PD chips (Advanced)
  -t, --test                        Run self-test to check if interaction with EC is possible
  -h, --help                        Print help information
```

Many actions require root. First build with cargo and then run the binary with sudo:

```sh
cargo build && sudo ./target/debug/framework_tool
```

Dumping version information from firmware binaries:

```
# Dumping PD FW Binary Information:
>  cargo run -q -- --pd-bin pd-0.1.14.bin
File
  Size:                      65536 B
  Size:                         64 KB
FW 1
  Silicon ID:               0x3000
  Version:                  0.1.14
  Row size:                    128 B
  Start Row:                    22
  Rows:                         95
  Size:                      12160 B
  Size:                         11 KB
FW 2
  Silicon ID:               0x3000
  Version:                  0.1.14
  Row size:                    128 B
  Start Row:                   118
  Rows:                        381
  Size:                      48768 B
  Size:                         47 KB

# Dumping EC FW Binary Information
> cargo run -q -- --ec--bin ec.bin
File
  Size:                     524288 B
  Size:                        512 KB
EC
  Version:     hx30_v0.0.1-7a61a89
  RollbackVer:                   0
  Platform:                   hx30
  Version:                   0.0.1
  Commit:                  7a61a89
  Size:                       2868 B
  Size:                          2 KB

# Dumping Capsule Binary Information:
> cargo run -q -- --capsule retimer23.cap
File
  Size:                    2232676 B
  Size:                       2180 KB
Capsule Header
  Capsule GUID: (ba2e4e6e, 3b0c, 4f25, [8a,59,4c,55,3f,c8,6e,a2])
  Header size:                  28 B
  Flags:                   0x50000
    Persist across reset  (0x10000)
    Initiate reset        (0x40000)
  Capsule Size:            2232676 B
  Capsule Size:               2180 KB
  Type:   Framework Retimer23 (Right)
```

###### Running on Windows
Windows does not ship with a Chrome EC driver. However there is an open-source implementation that this tool can take advantage of.
The project is hosted on GitHub and you can download pre-built binaries
[there](https://github.com/DHowett/FrameworkWindowsUtils/releases).

The driver is not signed by Microsoft, so you will have to enable testsigning.

##### Running on ChromeOS

The application can run on ChromeOS but most commands rely on custom host
commands that we built into the EC firmware of non-Chromebook Framework laptops.
In theory you could add those patches to the Chromebook platform, build your
own EC firmware and flash it.

## Tests

- [x] Basic unit tests
- [x] Test parsing real binaries

## Version Check

Check if the firmware version is what you expect, returns exit code 0 on
succcess, 1 on failure.

```
# Check which devices it's available for
> ./framework_tool --device
  [possible values: bios, ec, pd0, pd1, rtm01, rtm23, ac-left, ac-right]

For more information try '--help'

# Successful compare
> ./framework_tool --device bios --compare-version 03.01
Target Version "03.01"
Comparing BIOS version "03.01"
Compared version:   0
> echo $?
0

# Failed compare
> ./framework_tool --device bios --compare-version 03.00
    Finished dev [unoptimized + debuginfo] target(s) in 0.05s
Target Version "03.00"
Comparing BIOS version "03.01"
Compared version:   1
Error: "Fail"

> echo $?
1
```

On UEFI Shell:

```
# Check if AC is attached on left side
Shell> fs0:framework_tool.efi --device ac-left --compare-version 1
Target Version "1"
Comparing AcLeft "1"
Comparison Result: 0
# It is
Shell> echo %lasterror%
0x0

# Check if AC is attached on right side
Shell> fs0:framework_tool.efi --device ac-right --compare-version 1
Target Version "1"
Comparing AcLeft "0"
Comparison Result: 1

# It is not
Shell> echo %lasterror%
0x1
```

## Debugging

To debug, increase the verbosity from the commandline with `-v`.
The verbosity levels are:

| Commandline | Level  |
|-------------|--------|
| `-q`        | No log |
| None        | Error  |
| `-v`        | Warn   |
| `-vv`       | Info   |
| `-vvv`      | Debug  |
| `-vvvv`     | Trace  |

For example it is useful to check which EC driver is used:

```
> framework_tool --kblight -vvv
[DEBUG] Chromium EC Driver: CrosEc
[DEBUG] send_command(command=0x22, ver=0, data_len=0)
Keyboard backlight: 0%

> framework_tool --driver portio --kblight -vvv
[DEBUG] Chromium EC Driver: Portio
[DEBUG] send_command(command=0x22, ver=0, data_len=0)
Keyboard backlight: 0%
```

## FreeBSD

```
sudo pkg install hidapi

# Build the library and tool
cargo build

# Running the tool
<<<<<<< HEAD
cargo run
=======
cargo run --no-default-features --features freebsd
```

Build UEFI tool

```
# Build just tool
gmake -C framework_uefi build/x86_64-unknown-uefi/boot.efi

# Build QEMU image
# TODO: Does not work yet, need a replacement for GNU parted
gmake -C framework_uefi MKFS=newfs_msdos
>>>>>>> 6fba9fa6
```<|MERGE_RESOLUTION|>--- conflicted
+++ resolved
@@ -367,10 +367,7 @@
 cargo build
 
 # Running the tool
-<<<<<<< HEAD
 cargo run
-=======
-cargo run --no-default-features --features freebsd
 ```
 
 Build UEFI tool
@@ -382,5 +379,4 @@
 # Build QEMU image
 # TODO: Does not work yet, need a replacement for GNU parted
 gmake -C framework_uefi MKFS=newfs_msdos
->>>>>>> 6fba9fa6
 ```