--- conflicted
+++ resolved
@@ -13,8 +13,7 @@
 # Windows does not have the cros_ec driver nor raw port I/O access to userspace
 windows = ["std", "smbios", "dep:windows", "win_driver"]
 smbios = ["dep:smbios-lib"]
-<<<<<<< HEAD
-std = ["dep:regex", "dep:clap", "dep:clap-verbosity-flag", "dep:env_logger", "smbios-lib?/std", "dep:hidapi", "dep:rusb"]
+std = ["dep:clap", "dep:clap-verbosity-flag", "dep:env_logger", "smbios-lib?/std", "dep:hidapi", "dep:rusb"]
 uefi = [
     "dep:plain", "raw_pio", "smbios", "lazy_static/spin_no_std", "dep:uefi", "dep:uefi-services",
     # Otherwise I get: `LLVM ERROR: Do not know how to split the result of this operator!`
@@ -22,10 +21,6 @@
     # See: https://github.com/rust-lang/rust/issues/61721
     "sha2/force-soft"
 ]
-=======
-std = ["dep:clap", "dep:clap-verbosity-flag", "dep:env_logger", "smbios-lib?/std", "dep:hidapi", "dep:rusb"]
-uefi = ["dep:plain", "raw_pio", "smbios", "lazy_static/spin_no_std", "dep:uefi", "dep:uefi-services"]
->>>>>>> 459323c2
 
 # EC communication via Port I/O on Linux
 linux_pio = ["dep:libc"]
@@ -42,12 +37,8 @@
 
 [dependencies]
 lazy_static = "1.4.0"
-<<<<<<< HEAD
 sha2 = { version = "0.10.6", default_features = false, features = [ "force-soft" ] }
-regex = { version = "1.6.0", optional = true } # TODO: Can update to 1.7.0
-=======
 regex = { version = "1.10.0", default-features = false }
->>>>>>> 459323c2
 redox_hwio = { version = "0.1.5", default_features = false }
 libc = { version = "0.2.137", optional = true }
 clap = { version = "4.0", features = ["derive"], optional = true }
